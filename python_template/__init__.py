--- conflicted
+++ resolved
@@ -4,11 +4,7 @@
 practices including type hints, comprehensive testing, and quality tooling.
 """
 
-<<<<<<< HEAD
-__version__ = "1.3.0"
-=======
 __version__ = "1.2.1"
->>>>>>> 65a6f113
 __author__ = "Your Name"
 __email__ = "your.email@example.com"
 
